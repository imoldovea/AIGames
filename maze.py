--- conflicted
+++ resolved
@@ -1,6 +1,7 @@
 import numpy as np
 import json
 import matplotlib.pyplot as plt
+import matplotlib.colors as mcolors
 import logging
 
 
@@ -141,7 +142,7 @@
     def get_maze_as_json(self) -> json:
         """
         Get the current maze configuration to a JSON file.
-    
+
         The JSON file will include:
           - grid: the maze grid as a list of lists
           - path: the ordered sequence of path coordinates
@@ -160,17 +161,17 @@
     def get_maze_as_png(self, show_path=True, show_solution=True) -> np.ndarray:
         """
         Returns the current maze configuration as an RGB NumPy image.
-    
+
         Parameters:
           - show_path: if True, the path taken is highlighted in red.
-    
+
         Color scheme:
           - Walls: black
           - Corridors: white
           - Path: red (if show_path is True)
           - Start: green
           - Exit: blue (if defined)
-    
+
         Returns:
           An RGB image (as a NumPy array) that represents the maze.
         """
@@ -188,13 +189,8 @@
                 if 0 <= r < self.rows and 0 <= c < self.cols:
                     # Calculate the gradient color
                     t = idx / (path_length - 1) if path_length > 1 else 0
-<<<<<<< HEAD
-                    color = [255, int(255 * (1 - t)), int(203 * (1 - t) + 255 * t)]
-                    img[r, c] = color
-=======
                     color = [255, int(255 * (1 - t)), int(255 * t)]
                     image_data[r, c] = color
->>>>>>> a854884b
 
         # Optionally overlay the solution in red
         if show_solution:
@@ -251,17 +247,12 @@
     def plot_maze(self, show_path=True, show_solution=True):
         """
         Plots the current maze configuration on the screen.
-    
+
         Parameters:
           - show_path: if True, the path taken is overlaid on the maze.
         """
-<<<<<<< HEAD
-        img = self.get_maze_as_png(show_path=True, show_solution=False)
-        plt.imshow(img)
-=======
         imgage_data = self.get_maze_as_png(show_path=show_path, show_solution=show_solution)
         plt.imshow(imgage_data)
->>>>>>> a854884b
         plt.title("Maze Visualization")
         plt.axis("off")
         plt.show()
