# Corresponding properties in the config.properties file:
# Default settings
[DEFAULT]=
#limit trainig data to 10 and 2 epoch, batch size = 8
development_mode=False
retrain_model=True
profiling_enabled=True
#False will also will remove the cash
use_dataset_cache=False
#mixe sample training data
#sampler=RollingSubsetSampler
subset_fraction=0.2
#sampler=CurriculumSampler
curriculum_phase_count=5
curriculum_unlock_every=1
#This will set shuffle to True
sampler=None
#Options: %of data reshuffle. also will invalidate the cache. 0 to disable. Default 10%
solver=OptimizedBacktrackingMazeSolver
#solver = PledgeMazeSolver
#remote_execution = False
#Oprions: models = GRU, LSTM, RNN
#avoid wall collisions
wall_penalty=0.0
use_attention=True
models=LSTM
# Standard architecture:  4:local context, 2: relative coordinates, 1: steps in the solution
input_size=7
# 5 directions plus a signal for reaching the maze exit. Only use din training.
output_size=3
##Traning performance
training_samples=500000
batch_size=32
#Options: Windows 5-6 Linux:12-16
max_num_workers=8
#Automatic, if not defined
dataloader_workers=4
optimizer_type=Adam
scheduler_type=plateau
##Netowworm meta parameters:
hidden_size=128
num_layers=2
# Increase to 20 for final results.!!!!
num_epochs=40
patience=5
#Options 0.0001, 0.0005
learning_rate=0.0001
weight_decay=0.001
# Options: 0.5, 0.7, 0.9
lr_factor=0.5
# Options: 0.02, 0,01, 0.05
improvement_threshold=0.002
#Solution depth
max_steps=150
[LLM]=
#Options: Ollama, ChsatGPT,DeepSeek
provider=ChatGPT
algorithm=Backtracking
#Options: gpt-4o, gpt-4o-mini, ,gpt-4-turbo,gpt-4.1 / deepseek-chat
model_name=gpt-4.1
temperature=0.5
# RNN Model settings
[RNN]=
# GRU Model settings
[GRU]=
# LSTM Model settings
[LSTM]=
# Maze sSettings. Only even numbers
[MAZE]=
min_size=5
max_size=18
loop_probability=0.02
num_mazes=500000
[GENETIC]=
#options: 600-5000
max_population_size=2000
#options: 0.8 (0.7-0.9)
crossover_rate=0.85
#options: 0.2 - 0.4. max mutaiton rate for the gradiate approcah.
mutation_rate=0.5
#option: 0.5, 1 -> disable
<<<<<<< HEAD
start_multiplier=0.8
=======
start_multiplier=2.0
>>>>>>> 2067bb2b
#option: 1.5, 1 -> disable
stop_multiplier=6.0
generations=200
#options: 1-2. 0 -> disable
elitism_count=2
#options: 0 -> disable
diversity_infusion=0.8
## Fitness Configuration Parameters
#diverese genes
path_diversity_bonus=4
# Weight to penalize chromosomes that are too similar in population.
# Helps maintain diversity and avoid premature convergence.
#option: 0.1-1.0. 0 -> disable
diversity_penalty_weight=0.1
# Weight applied as a penalty for backtracking directly to the previous position.
# Discourages inefficient movement patterns.
backtrack_penalty_weight=0.3
# Weight for penalizing the distance from the maze exit at the endpoint.
# Encourages the algorithm to prioritize paths closer to the exit.
max_distance_penalty_weight=0.01
# Weight for rewarding reaching the maze exit.
# Paths that successfully navigate to the maze exit receive higher fitness scores.
exit_bonus_weight=10
# Bonus weight for recovery from dead-ends (progress after hitting a penalty).
# Encourages recovery behavior rather than stagnation in dead-end situations.
dead_end_recover_bonus_weight=5
# Weight for rewarding the number of unique tiles visited.
# Promotes exploration and avoids repeatedly visiting the same positions.
exploration_bonus_weight=10
# Penalty weight for invalid moves (e.g., hitting a wall).
# Discourages paths that attempt to move into unreachable areas of the maze.
invalid_move_penalty=3
#Penalize moving in loops.
loop_penalty_weight=0.5
#Options: Balanced exploration: 2.0 / 5.0, Emphasize exit sharply: 5.0 / 10.0, Treat exit as primary goal: 10.0 / 20.0
exit_weight=0.1

#multithread. option: 0 for single thread
max_workers=0
random_seed=42
# how long to wait before abandoning training?
patience=20
early_stopping_threshold=0.02
[FILES]=
APP_PATH=.
OUTPUT=output/
INPUT=input/
GRU_MODEL=gru_model.pth
LSTM_MODEL=lstm_model.pth
RNN_MODEL=rnn_model.pth
TRAINING_MAZES=training_mazes.h5
VALIDATION_MAZES=validation_mazes.h5
MAZES=mazes.h5
LOSS_DATA=loss_data.csv
[MONITORING]=
wandb=False
dashboard=True
tensorboard=True
save_neural_network_diagram=False
save_last_loss_chart=True
generate_weights=True
save_mazes_as_pdf=True
generate_activations=True
print_mazes=True
save_solution_movie=True
save_evolution_movie=True
evolution_chromosomes=10
#options video, gif, none
visualization_mode=video<|MERGE_RESOLUTION|>--- conflicted
+++ resolved
@@ -79,25 +79,21 @@
 #options: 0.2 - 0.4. max mutaiton rate for the gradiate approcah.
 mutation_rate=0.5
 #option: 0.5, 1 -> disable
-<<<<<<< HEAD
-start_multiplier=0.8
-=======
 start_multiplier=2.0
->>>>>>> 2067bb2b
 #option: 1.5, 1 -> disable
 stop_multiplier=6.0
 generations=200
 #options: 1-2. 0 -> disable
-elitism_count=2
+elitism_count=5
 #options: 0 -> disable
-diversity_infusion=0.8
+diversity_infusion=0.6
 ## Fitness Configuration Parameters
 #diverese genes
 path_diversity_bonus=4
 # Weight to penalize chromosomes that are too similar in population.
 # Helps maintain diversity and avoid premature convergence.
-#option: 0.1-1.0. 0 -> disable
-diversity_penalty_weight=0.1
+#option: 0.1-10.0. 0 -> disable
+diversity_penalty_weight=0.03
 # Weight applied as a penalty for backtracking directly to the previous position.
 # Discourages inefficient movement patterns.
 backtrack_penalty_weight=0.3
@@ -125,7 +121,7 @@
 max_workers=0
 random_seed=42
 # how long to wait before abandoning training?
-patience=20
+patience=10
 early_stopping_threshold=0.02
 [FILES]=
 APP_PATH=.
