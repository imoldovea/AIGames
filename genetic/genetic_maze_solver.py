--- conflicted
+++ resolved
@@ -58,7 +58,6 @@
         self.directions = [(-1, 0), (1, 0), (0, -1), (0, 1)]  # N,S,W,E
         self.threshold = -min(5, 0.05 * max_steps)
         self.max_workers = config.getint("GENETIC", "max_workers", fallback=1)
-        self.path_diversity_bonus = config.getfloat("GENETIC", "path_diversity_bonus", fallback=10)
         self.diversity_penalty_weight = config.getfloat("GENETIC", "diversity_penalty_weight", fallback=0.0)
         self.diversity_penalty_threshold = config.getfloat("GENETIC", "diversity_penalty_threshold", fallback=0.0)
         self.diversity_infusion = config.getfloat("GENETIC", "diversity_infusion", fallback=0.01)
@@ -185,15 +184,16 @@
                     0,
                     self.chromosome_length * self.diversity_penalty_threshold - diffs[mask].sum(axis=1).mean()
                 )
+
+        # --- Path Diversity Reward ---
         path_diversity_bonus = 0
-        # --- Path Diversity Reward ---
         path_tuple = tuple(path)
         if unique_paths_seen is not None:
             if path_tuple not in unique_paths_seen:
-                path_diversity_bonus += self.path_diversity_bonus  # Reward for discovering a new path
+                path_diversity_bonus += 10.0  # Reward for discovering a new path
                 unique_paths_seen.add(path_tuple)
             else:
-                path_diversity_bonus -= self.path_diversity_bonus / 3  # Small penalty for duplicates
+                path_diversity_bonus -= 2.0  # Small penalty for duplicates
 
         # --- Distance Penalty ---
         # Heuristic penalty for distance to exit at the end
@@ -475,31 +475,22 @@
         if n < 2:
             return 0.0
 
-        # Hash genotypes for frequency counting [convert ALL elements to int]
+        # Hash genotypes for frequency counting
         # Assumes pop_arr elements are arrays convertible to tuple
-        genotype_hashes = [tuple(int(x) for x in ind) for ind in pop_arr]
+        genotype_hashes = [tuple(ind) for ind in pop_arr]
         unique, counts = np.unique(genotype_hashes, return_counts=True)
-        if len(unique) < 2:
-            return 0.0  # All individuals are identical, so diversity is zero
-
         genotype_to_count = dict(zip(unique, counts))
 
         # Assign weights: rarer genotypes get higher weights (inverse frequency)
         weights = np.array([
-<<<<<<< HEAD
-            1.0 / genotype_to_count.get(tuple(int(x) for x in ind), 1.0)
-=======
             1.0 / genotype_to_count.get(tuple(int(x) for x in ind), 1)
->>>>>>> 2067bb2b
             for ind in pop_arr
         ])
         weights /= weights.sum()  # normalize
-
+    
         # Limit sample size for efficiency
-        sample_size = min(n, self.max_steps)
-        # If population has fewer unique genotypes than the sample_size, fall back to sampling with replacement
-        replace = n < sample_size
-        sampled_indices = np.random.choice(n, size=sample_size, replace=replace, p=weights)
+        sample_size = min(n, 100)
+        sampled_indices = np.random.choice(n, size=sample_size, replace=False, p=weights)
         sampled_population = pop_arr[sampled_indices]
 
         # Pairwise Hamming distances between sampled genotypes
@@ -558,8 +549,8 @@
 
     # mazes = [mazes[-50]]
 
-    long_solutions_index = []  #
-    failed_maze_index = [86]  #
+    long_solutions_index = []
+    failed_maze_index = [28, 86]  #
 
     indexs = failed_maze_index + long_solutions_index
     mazes = [maze for maze in mazes if maze.index in indexs]
@@ -613,26 +604,24 @@
             f"generations: {generations}, "
             f"fitness: {fitness:.1f}"
         )
-
-    # **Calculate the *cumulative* rate so far, not always for all mazes**:
-    success_rate = successful_solutions / total_mazes * 100
-    logging.info(f"Success rate: {success_rate:.1f}%")
-
-    save_movie(mazes, f"{OUTPUT}maze_solutions.mp4")
-    save_mazes_as_pdf(mazes, OUTPUT_PDF)
-    wandb.finish()
-
     # Print list of unsolved maze indices
     unsolved = [maze.index for maze, _, _ in sorted_mazes if not maze.valid_solution]
     if unsolved:
         logging.info(
             f"Unsolved mazes: e highest generations count: {[int(maze.index) for maze, _, _ in sorted_mazes[:5]]}")
 
+    # **Calculate the *cumulative* rate so far, not always for all mazes**:
+    success_rate = successful_solutions / total_mazes * 100
+    logging.info(f"Success rate: {success_rate:.1f}%")
+
+    save_movie(mazes, f"{OUTPUT}maze_solutions.mp4")
+    save_mazes_as_pdf(mazes, OUTPUT_PDF)
+    wandb.finish()
     # Print list of top 5 solved maze indices having the highest generations count. Print only for solved mazes
     logging.info(
         "Top 5 solved maze indexes with the highest generations count: %s",
         [m.index for m in sorted([mz for mz in mazes if getattr(mz, "valid_solution", False)],
-                                 key=lambda x: getattr(x, "generations", 0), reverse=True)[:5]]
+                                 key=lambda x: getattr(x, "generations", 0), reverse=False)[:5]]
     )
 if __name__ == "__main__":
     main()